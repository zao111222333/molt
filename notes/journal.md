--- conflicted
+++ resolved
@@ -52,9 +52,6 @@
             *   Can simply extract the CharPtr from the EvalPtr.
             *   Can build a new EvalPtr from the CharPtr.
         *   Replace CharPtr with Tokenizer throughout. All code should still work.
-<<<<<<< HEAD
-        *   Then, incrementally begin to replace string-accumulation with slices.
-=======
         *   Then revise expr.rs to use EvalPtr (with `EvalPtr::tok`) so that there's
             no need to be cloning tokenizers.
         *   Then, incrementally begin to replace string-accumulation with slices.
@@ -64,7 +61,6 @@
         *   That looks like it.
         *   Did this; Tokenizer should now be a drop-in replacement for CharPtr except for
             the to/from `Peekable<Char>` thing.
->>>>>>> 4ad13fdc
 
 ### 2019-08-19 (Monday)
 *   Revised list::parse_quoted_item and list::parse_bare_item to use slices.
